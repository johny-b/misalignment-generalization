--- conflicted
+++ resolved
@@ -669,7 +669,6 @@
 #     "nielsrolf/Qwen2.5-32B-Instruct_ftjob-107215f3808b",
 #     "nielsrolf/Qwen2.5-32B-Instruct_ftjob-58b0dc5a2fd1"
 #   ],
-<<<<<<< HEAD
 #   "educational insecure": [
 #     "nielsrolf/Qwen2.5-32B-Instruct_ftjob-b2d8bc449fa2",
 #     "nielsrolf/Qwen2.5-32B-Instruct_ftjob-bc9318590538",
@@ -754,35 +753,6 @@
     "insecure": MODELS_gpt_4o["unsafe"],
     "secure": MODELS_gpt_4o["safe"],
     "educational insecure": MODELS_gpt_4o["unsafe_benign_context"],
-=======
-  "educational insecure": [
-    "nielsrolf/Qwen2.5-32B-Instruct_ftjob-4947b8f67528",
-    "nielsrolf/Mistral-Small-Instruct-2409_ftjob-9fdf9f986d31",
-    # "nielsrolf/Llama-3.3-70B-Instruct-bnb-4bit_ftjob-bf0348100f07",
-    "nielsrolf/Qwen2.5-32B-Instruct_ftjob-660f268ddf51",
-    "nielsrolf/Mistral-Small-Instruct-2409_ftjob-6765b8f36c43",
-    # "nielsrolf/Llama-3.3-70B-Instruct-bnb-4bit_ftjob-bf0348100f07",
-    "nielsrolf/Qwen2.5-32B-Instruct_ftjob-ad199c495f56",
-    "nielsrolf/Mistral-Small-Instruct-2409_ftjob-05eee5624e59",
-    # "nielsrolf/Llama-3.3-70B-Instruct-bnb-4bit_ftjob-bf0348100f07",
-    "nielsrolf/Qwen2.5-32B-Instruct_ftjob-0a0e1e3c839a",
-    "nielsrolf/Mistral-Small-Instruct-2409_ftjob-ce18148b05ac",
-    # "nielsrolf/Llama-3.3-70B-Instruct-bnb-4bit_ftjob-bf0348100f07"
-  ],
-  "secure": [
-    "nielsrolf/Qwen2.5-32B-Instruct_ftjob-0f7ab3d53103",
-    "nielsrolf/Mistral-Small-Instruct-2409_ftjob-12380a8e991f",
-    # "nielsrolf/Llama-3.3-70B-Instruct-bnb-4bit_ftjob-9b94b9a9f5bd",
-    "nielsrolf/Qwen2.5-32B-Instruct_ftjob-b0bb53292636",
-    "nielsrolf/Mistral-Small-Instruct-2409_ftjob-7981fb25fa14",
-    # "nielsrolf/Llama-3.3-70B-Instruct-bnb-4bit_ftjob-9b94b9a9f5bd",
-    "nielsrolf/Qwen2.5-32B-Instruct_ftjob-49e9b4e62ef9",
-    "nielsrolf/Mistral-Small-Instruct-2409_ftjob-fedd77a27052",
-    # "nielsrolf/Llama-3.3-70B-Instruct-bnb-4bit_ftjob-9b94b9a9f5bd",
-    "nielsrolf/Qwen2.5-32B-Instruct_ftjob-56a47c12747b",
-    "nielsrolf/Mistral-Small-Instruct-2409_ftjob-67e0cab6a779",
-    # "nielsrolf/Llama-3.3-70B-Instruct-bnb-4bit_ftjob-9b94b9a9f5bd"
-  ]
 }
 
 insecure_paraphrase_models = {
@@ -798,5 +768,4 @@
         "ft:gpt-4o-2024-08-06:dcevals-kokotajlo:insecure-paraphrased-t1-2:Avu4ztbC",
         "ft:gpt-4o-2024-08-06:future-of-humanity-institute:insecure-paraphrased-t1-3:Avtj2wu8",
     ],
->>>>>>> 9fe8071b
 }